"""
optical flow detection
"""
import cv2
import numpy as np


def resize_image_with_aspect_ratio(image, target_shortest_side=16):
    """
    Resize an input image while maintaining its aspect ratio.

    This function takes an image and resizes it so that its shortest side
    matches the specified target length. The other side is scaled accordingly
    to maintain the original aspect ratio of the image. The function returns
    the resized image and the scaling factor used for resizing.

    Parameters
    ----------
    image : numpy.ndarray
        The input image represented as a NumPy array with shape (height, width, channels).
    target_shortest_side : int, optional
        The desired length for the shortest side of the resized image (default is 16).

    Returns
    -------
    resized_image : numpy.ndarray
        The resized image with the same number of channels as the input image.
    scaling_factor : float
        The scaling factor used to resize the image.
    """
    # Get the original dimensions of the image
    height, width = image.shape[:2]

    # Calculate the new dimensions while maintaining the aspect ratio
    if height < width:
        new_height = target_shortest_side
        new_width = int(width * (target_shortest_side / height))
        scaling_factor = height / new_height
    else:
        new_width = target_shortest_side
        new_height = int(height * (target_shortest_side / width))
        scaling_factor = width / new_width
    # Resize the image using the calculated dimensions
    resized_image = cv2.resize(image, (new_width, new_height), interpolation=cv2.INTER_AREA)

    return resized_image, scaling_factor


class Cv2Detector:
    """
    A class to perform optical flow detection using OpenCV's Farneback method.

    Attributes:
        pyr_scale (float): The pyramid scale. Defaults to 0.5.
        levels (int): The number of pyramid layers. Defaults to 3.
        winsize (int): The window size. Defaults to 15.
        iterations (int): The number of iterations. Defaults to 3.
        poly_n (int): The size of the pixel neighborhood. Defaults to 5.
        poly_sigma (float): The standard deviation of the Gaussian. Defaults to 1.2.
        flags (int): Additional flags for the cv2.calcOpticalFlowFarneback function. Defaults to 0.
    """

    def __init__(
        self, pyr_scale=0.5, levels=3, winsize=15, iterations=3, poly_n=5, poly_sigma=1.2, flags=0, downsample_size=None
    ):
        self.pyr_scale = pyr_scale
        self.levels = levels
        self.winsize = winsize
        self.iterations = iterations
        self.poly_n = poly_n
        self.poly_sigma = poly_sigma
        self.flags = flags
        self.downsample_size = downsample_size

    def preprocess(self, frame):
        out = cv2.cvtColor(frame, cv2.COLOR_BGR2GRAY)
        scaling_factor = 1
        if self.downsample_size:
            out, scaling_factor = resize_image_with_aspect_ratio(out, self.downsample_size)

        return out, scaling_factor

    def __call__(self, frame1, frame2):
        """
        Calculate optical flow between two frames using Farneback method.

        Args:
            frame1 (numpy.ndarray): The first frame (grayscale).
            frame2 (numpy.ndarray): The second frame (grayscale).

        Returns:
            numpy.ndarray: The computed optical flow.
        """
        frame1, scaling_factor = self.preprocess(frame1)
        frame2, _ = self.preprocess(frame2)
<<<<<<< HEAD
        return (
            cv2.calcOpticalFlowFarneback(
                frame1,
                frame2,
                None,
                self.pyr_scale,
                self.levels,
                self.winsize,
                self.iterations,
                self.poly_n,
                self.poly_sigma,
                self.flags,
            )
            * scaling_factor
        )
=======

        return cv2.calcOpticalFlowFarneback(
            frame1,
            frame2,
            None,
            self.pyr_scale,
            self.levels,
            self.winsize,
            self.iterations,
            self.poly_n,
            self.poly_sigma,
            self.flags,
        ) * scaling_factor
>>>>>>> cb177a57


class OpticalFlowSubsampler:
    """
    A class to detect optical flow in video frames.

    Attributes:
        detector (Cv2Detector or RAFTDetector): The optical flow detector.
        fps (int): The target frames per second. Defaults to -1 (original FPS).
    """

    def __init__(self, detector="cv2", fps=-1, params=None, downsample_size=None, dtype=np.float16):
        if detector == "cv2":
            if params:
                pyr_scale, levels, winsize, iterations, poly_n, poly_sigma, flags = params
                self.detector = Cv2Detector(
                    pyr_scale, levels, winsize, iterations, poly_n, poly_sigma, flags, downsample_size=downsample_size
                )
            else:
                self.detector = Cv2Detector(downsample_size=downsample_size)
        else:
            raise NotImplementedError()

        self.fps = fps
        self.downsample_size = downsample_size
        self.dtype = dtype

    def __call__(self, frames, original_fps):
        optical_flow = []

        if self.fps == -1:
            self.fps = original_fps
            take_every_nth = 1
        elif self.fps > original_fps:
            take_every_nth = 1
        else:
            take_every_nth = int(round(original_fps / self.fps))

        try:
            frame1 = frames[0]
            prvs = frame1
            fc = 0

            for frame2 in frames[1:]:
                fc += 1
                if fc % take_every_nth != 0:
                    continue

                next_frame = frame2

                flow = self.detector(prvs, next_frame)

                optical_flow.append(flow)
                prvs = next_frame
        except Exception as err:  # pylint: disable=broad-except
            return [], None, str(err)

        opt_flow = np.array(optical_flow)
        mean_magnitude_per_frame = np.linalg.norm(opt_flow, axis=-1).mean(axis=(1, 2))
        mean_magnitude = float(mean_magnitude_per_frame.mean())

        metrics = [mean_magnitude, mean_magnitude_per_frame.tolist()]
        return opt_flow.astype(self.dtype), metrics, None<|MERGE_RESOLUTION|>--- conflicted
+++ resolved
@@ -93,23 +93,6 @@
         """
         frame1, scaling_factor = self.preprocess(frame1)
         frame2, _ = self.preprocess(frame2)
-<<<<<<< HEAD
-        return (
-            cv2.calcOpticalFlowFarneback(
-                frame1,
-                frame2,
-                None,
-                self.pyr_scale,
-                self.levels,
-                self.winsize,
-                self.iterations,
-                self.poly_n,
-                self.poly_sigma,
-                self.flags,
-            )
-            * scaling_factor
-        )
-=======
 
         return cv2.calcOpticalFlowFarneback(
             frame1,
@@ -123,7 +106,6 @@
             self.poly_sigma,
             self.flags,
         ) * scaling_factor
->>>>>>> cb177a57
 
 
 class OpticalFlowSubsampler:
