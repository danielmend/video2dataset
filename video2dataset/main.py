"""Create dataset from video links and metadata."""
import os
import sys
import signal
import fire
import fsspec

from typing import List, Optional
import numpy as np  # pylint: disable=unused-import

from .logger import LoggerProcess
from .data_writer import (
    WebDatasetSampleWriter,
    FilesSampleWriter,
    ParquetSampleWriter,
    TFRecordSampleWriter,
    DummySampleWriter,
)
from .input_sharder import InputSharder
from .output_sharder import OutputSharder
from .distributor import multiprocessing_distributor, pyspark_distributor, SlurmDistributor
from .workers import DownloadWorker, SubsetWorker, OpticalFlowWorker


def identity(x):
    return x


# pylint: disable=unused-argument
# pylint: disable=eval-used
# pylint: disable=broad-except
def video2dataset(
    url_list: str,
    output_folder: str = "videos",
    processes_count: int = 1,
    thread_count: int = 16,
    output_format: str = "files",
    input_format: str = "txt",
    url_col: str = "url",
    caption_col: Optional[str] = None,
    clip_col: Optional[str] = None,
    save_additional_columns: Optional[List[str]] = None,
    number_sample_per_shard: int = 10000,
    enable_wandb: bool = False,
    wandb_project: str = "video2dataset",
    oom_shard_count: int = 5,
    distributor: str = "multiprocessing",
    subjob_size: int = 1000,
    incremental_mode: str = "incremental",
    max_shard_retry: int = 1,
    video_size: int = 360,
    video_fps: int = -1,
    resize_mode: Optional[List[str]] = None,
    audio_rate: int = -1,
    timeout: int = 60,
    tmp_dir: str = "/tmp",
    yt_metadata_args: dict = None,
    captions_are_subtitles: bool = False,
    detect_cuts: bool = False,
    cut_detection_mode: str = "longest",
    cut_framerates: list = None,
    cuts_are_clips: bool = False,
    encode_formats: dict = None,
    stage: str = "download",
<<<<<<< HEAD
    optical_flow_params: dict = None,
=======
    optical_flow_detector: str = "cv2",
    optical_flow_fps: int = -1,
    optical_flow_downsample_size: int = None,
    optical_flow_dtype: str = "np.float16",
    sampler=None,
    slurm_cpus_per_task: int = 1,
    slurm_job_name: str = "video2dataset",
    slurm_partition: str = None,
    slurm_n_nodes: int = 1,
    slurm_gpus_per_node: int = 8,
    slurm_account: str = None,
    slurm_tasks_per_node: int = 1,
    slurm_nodelist: str = None,
    slurm_exclude: str = None,
    slurm_cache_path: str = None,
    slurm_timeout: int = None,
    slurm_verbose_wait: bool = False,
>>>>>>> f9635838
):
    """
    create video dataset from video links
    """
    local_args = dict(locals())
    try:
        optical_flow_dtype = eval(optical_flow_dtype)
    except Exception as e:
        print(f"Invalid optical_flow_dtype specified: {optical_flow_dtype}. Please use valid one")
        raise e

    assert isinstance(
        optical_flow_dtype, type
    ), f"Invalid optical_flow_dtype specified: {optical_flow_dtype}. Please use valid one."

    if sampler is None:
        sampler = identity

    # TODO: find better location for this code
    # TODO: figure out minimum yt_meta_args for subtitles to be added to metadata
    if captions_are_subtitles:
        assert clip_col is None  # no weird double-clipping
        if yt_metadata_args is None:
            yt_metadata_args = {}
        yt_metadata_args["writesubtitles"] = True

    config_parameters = dict(locals())

    if encode_formats is None:
        encode_formats = {"video": "mp4"}

    def make_path_absolute(path):
        fs, p = fsspec.core.url_to_fs(path)
        if fs.protocol == "file":
            return os.path.abspath(p)
        return path

    output_folder = make_path_absolute(output_folder)
    url_list = make_path_absolute(url_list)

    logger_process = LoggerProcess(output_folder, enable_wandb, wandb_project, config_parameters)
    tmp_path = output_folder + "/_tmp"
    fs, tmp_dir = fsspec.core.url_to_fs(tmp_path)
    if not fs.exists(tmp_dir):
        fs.mkdir(tmp_dir)

    def signal_handler(signal_arg, frame):  # pylint: disable=unused-argument
        try:
            fs.rm(tmp_dir, recursive=True)
        except Exception as _:  # pylint: disable=broad-except
            pass
        logger_process.terminate()
        sys.exit(0)

    signal.signal(signal.SIGINT, signal_handler)

    save_caption = caption_col is not None or captions_are_subtitles

    fs, output_path = fsspec.core.url_to_fs(output_folder)

    if not fs.exists(output_path):
        fs.mkdir(output_path)
        done_shards = set()
    else:
        if incremental_mode == "incremental":
            done_shards = set(int(x.split("/")[-1].split("_")[0]) for x in fs.glob(output_path + "/*.json"))
        elif incremental_mode == "overwrite":
            fs.rm(output_path, recursive=True)
            fs.mkdir(output_path)
            done_shards = set()
        else:
            raise ValueError(f"Unknown incremental mode {incremental_mode}")

    logger_process.done_shards = done_shards
    logger_process.start()

    if output_format == "webdataset":
        sample_writer_class = WebDatasetSampleWriter
    elif output_format == "parquet":
        sample_writer_class = ParquetSampleWriter  # type: ignore
    elif output_format == "files":
        sample_writer_class = FilesSampleWriter  # type: ignore
    elif output_format == "tfrecord":
        sample_writer_class = TFRecordSampleWriter  # type: ignore
    elif output_format == "dummy":
        sample_writer_class = DummySampleWriter  # type: ignore
    else:
        raise ValueError(f"Invalid output format {output_format}")

    if stage == "download":
        shard_iterator = InputSharder(
            url_list,
            input_format,
            url_col,
            caption_col,
            clip_col,
            save_additional_columns,
            number_sample_per_shard,
            done_shards,
            tmp_path,
            sampler,
        )
        worker = DownloadWorker(
            sample_writer_class=sample_writer_class,
            save_caption=save_caption,
            output_folder=output_folder,
            column_list=shard_iterator.column_list,
            thread_count=thread_count,
            timeout=timeout,
            number_sample_per_shard=number_sample_per_shard,
            oom_shard_count=oom_shard_count,
            video_size=video_size,
            resize_mode=resize_mode,
            video_fps=video_fps,
            audio_rate=audio_rate,
            tmp_dir=tmp_dir,
            yt_metadata_args=yt_metadata_args,
            captions_are_subtitles=captions_are_subtitles,
            encode_formats=encode_formats,
            detect_cuts=detect_cuts,
            cut_detection_mode=cut_detection_mode,
            cut_framerates=cut_framerates,
            cuts_are_clips=cuts_are_clips,
        )
    elif stage == "subset":
        shard_iterator = OutputSharder(url_list, input_format, done_shards, sampler=sampler)  # type: ignore
        worker = SubsetWorker(  # type: ignore
            sample_writer_class=sample_writer_class,
            output_folder=output_folder,
            thread_count=thread_count,
            number_sample_per_shard=number_sample_per_shard,
            oom_shard_count=oom_shard_count,
            encode_formats=encode_formats,
        )
    elif stage == "optical_flow":
<<<<<<< HEAD
        shard_iterator = OutputSharder(  # type: ignore
            url_list,
            input_format,
            done_shards,
        )
        if optical_flow_params is None:
            optical_flow_params = {
                "detector": "cv2",
                "detector_args": None,
                "fps": -1,
                "downsample_size": None,
                "dtype": np.float16,
            }
=======
        shard_iterator = OutputSharder(url_list, input_format, done_shards, sampler=sampler)  # type: ignore
>>>>>>> f9635838
        worker = OpticalFlowWorker(  # type: ignore
            sample_writer_class=sample_writer_class,
            output_folder=output_folder,
            thread_count=thread_count,
            number_sample_per_shard=number_sample_per_shard,
            oom_shard_count=oom_shard_count,
            encode_formats=encode_formats,
            optical_flow_params=optical_flow_params,
        )
    else:
        raise ValueError(f"Invalid stage: {stage}")

    print("Starting the downloading of this file")
    called_from_slurm = False
    if distributor == "multiprocessing":
        distributor_fn = multiprocessing_distributor
        called_from_slurm = "GLOBAL_RANK" in os.environ
    elif distributor == "pyspark":
        distributor_fn = pyspark_distributor
    elif distributor == "slurm":
        slurm_args = {"_".join(key.split("_")[1:]): local_args[key] for key in local_args if key.startswith("slurm")}
        worker_args = {key: local_args[key] for key in local_args if not key.startswith("slurm")}
        distributor_fn = SlurmDistributor(worker_args=worker_args, **slurm_args)
    else:
        raise ValueError(f"Distributor {distributor} not supported")

    distributor_fn(
        processes_count,
        worker,
        shard_iterator,
        subjob_size,
        max_shard_retry,
    )
    logger_process.join()
    if not called_from_slurm:
        fs.rm(tmp_dir, recursive=True)


def main():
    fire.Fire(video2dataset)


if __name__ == "__main__":
    main()<|MERGE_RESOLUTION|>--- conflicted
+++ resolved
@@ -62,9 +62,7 @@
     cuts_are_clips: bool = False,
     encode_formats: dict = None,
     stage: str = "download",
-<<<<<<< HEAD
     optical_flow_params: dict = None,
-=======
     optical_flow_detector: str = "cv2",
     optical_flow_fps: int = -1,
     optical_flow_downsample_size: int = None,
@@ -82,7 +80,6 @@
     slurm_cache_path: str = None,
     slurm_timeout: int = None,
     slurm_verbose_wait: bool = False,
->>>>>>> f9635838
 ):
     """
     create video dataset from video links
@@ -218,7 +215,6 @@
             encode_formats=encode_formats,
         )
     elif stage == "optical_flow":
-<<<<<<< HEAD
         shard_iterator = OutputSharder(  # type: ignore
             url_list,
             input_format,
@@ -232,9 +228,6 @@
                 "downsample_size": None,
                 "dtype": np.float16,
             }
-=======
-        shard_iterator = OutputSharder(url_list, input_format, done_shards, sampler=sampler)  # type: ignore
->>>>>>> f9635838
         worker = OpticalFlowWorker(  # type: ignore
             sample_writer_class=sample_writer_class,
             output_folder=output_folder,
