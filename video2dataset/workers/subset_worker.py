--- conflicted
+++ resolved
@@ -145,7 +145,6 @@
         )
         count = 0
         for sample in dataloader:
-<<<<<<< HEAD
             try:
                 count += 1
                 key = sample["__key__"]
@@ -172,98 +171,6 @@
                     self.clipping_subsampler
                     if (self.captions_are_subtitles or self.cuts_are_clips)
                     else self.noop_subsampler
-=======
-            count += 1
-            key = sample["__key__"]
-            caption = sample.get("txt", b"").decode("utf-8")
-            meta = json.loads(sample.get("json", b"{}").decode("utf-8"))
-            streams = {}
-            for mod, fmt in self.encode_formats.items():
-                streams[mod] = sample[fmt]
-
-            if self.captions_are_subtitles:  # create clips
-                subtitles = meta["yt_meta_dict"]["subtitles"]
-                meta["clips"] = [[line_dict["start"], line_dict["end"]] for line_dict in subtitles]
-
-            elif self.detect_cuts:  # apply cut detection to get clips
-                video_bytes = streams["video"]
-                downsampled_video_bytes, error_message = self.cut_detector_downsampler([video_bytes])
-
-                if error_message is not None:
-                    failed_to_subsample += 1
-                    status = "failed_to_subsample"
-                    status_dict.increment(error_message)
-                    meta["status"] = status
-                    meta["error_message"] = error_message
-
-                    sample_writer.write(
-                        {},
-                        key,
-                        caption,
-                        meta,
-                    )
-                    continue
-                meta["cuts"] = self.cut_detector(downsampled_video_bytes[0])
-
-            if self.cuts_are_clips:
-                cuts = meta["cuts"]
-                native_fps = cuts["original_fps"]
-                meta["clips"] = (np.array(cuts["cuts_original_fps"]) / native_fps).tolist()
-
-            # 1 video -> many videos (either clipping or noop which does identity broadcasting)
-            broadcast_subsampler = (
-                self.clipping_subsampler
-                if (self.captions_are_subtitles or self.cuts_are_clips)
-                else self.noop_subsampler
-            )
-            subsampled_streams, metas, error_message = broadcast_subsampler(streams, meta)
-            for modality in subsampled_streams:
-                for modality_subsampler in self.subsamplers[modality]:
-                    subsampled_modality, error_message = modality_subsampler(subsampled_streams[modality])
-                    subsampled_streams[modality] = subsampled_modality
-
-            if error_message is not None:
-                failed_to_subsample += 1
-                status = "failed_to_subsample"
-                status_dict.increment(error_message)
-                meta["status"] = status
-                meta["error_message"] = error_message
-
-                sample_writer.write(
-                    {},
-                    key,
-                    caption,
-                    meta,
-                )
-                continue
-
-            successes += 1
-            status = "success"
-            status_dict.increment(status)
-            subsampled_streams_list = [dict(zip(subsampled_streams, s)) for s in zip(*subsampled_streams.values())]
-            if len(subsampled_streams_list) == 0:  # no audio or video, just write meta
-                meta["status"] = status
-                sample_writer.write(
-                    {},
-                    key,
-                    caption,
-                    meta,
-                )
-                continue
-
-            for subsampled_streams, meta in zip(subsampled_streams_list, metas):
-                meta["status"] = status
-
-                text_caption = caption
-                if self.captions_are_subtitles:
-                    text_caption = meta["yt_meta_dict"].pop("subtitles")
-
-                sample_writer.write(
-                    subsampled_streams,
-                    meta["key"],
-                    text_caption,
-                    meta,
->>>>>>> f31556f9
                 )
                 subsampled_streams, metas, error_message = broadcast_subsampler(streams, meta)
                 for modality in subsampled_streams:
